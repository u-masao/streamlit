```eval_rst
:tocdepth: 1
```

# Changelog

This page lists highlights, bug fixes, and known issues for official Streamlit releases. If you're looking for information about nightly releases, beta features, or experimental features, see [Try pre-release features](api.html#pre-release-features).

```eval_rst
.. tip::

   To upgrade to the latest version of Streamlit, run:

   .. code-block:: bash

      $ pip install --upgrade streamlit
```

<<<<<<< HEAD
=======
## Version 0.83.0

_Release date: Jun 17, 2021_

**Highlights**

- 🛣️ Updates to Streamlit docs to include step-by-step guides which demonstrate how to connect Streamlit apps to various databases & APIs

**Notable Changes**

- 📄 `st.form` now has a `clear_on_submit` parameter which "resets" all the form's widgets when the form is submitted.

**Other Changes**

- Fixed bugs regarding file encodings ([#3320](https://github.com/streamlit/streamlit/issues/3220), [#3108](https://github.com/streamlit/streamlit/issues/3108), [#2731](https://github.com/streamlit/streamlit/issues/2731))

>>>>>>> 13903560
## Version 0.82.0

_Release date: May 13, 2021_

**Notable Changes**

- ♻️ Improvements to memory management by forcing garbage collection between script runs.

## Version 0.81.1

_Release date: Apr 29, 2021_

**Highlights**

- 📝 Introducing `st.form` and `st.form_submit_button` to allow you to batch input widgets. Check out our [blog post](http://blog.streamlit.io/introducing-submit-button-and-forms)
- 🔤 Introducing `st.caption` so you can add explainer text anywhere in you apps.
- 🎨 Updates to Theming, including ability to build a theme that inherits from any of our default themes.
- 🚀 Improvements to deployment experience to Streamlit sharing from the app menu.

**Other changes**

- Support for binary files in Custom Components ([#3144](https://github.com/streamlit/streamlit/pull/3144))

## Version 0.80.0

_Release date: Apr 8, 2021_

**Highlights**

- 🔐 Streamlit now support Secrets management for apps deployed to Streamlit Sharing!
- ⚓️ Titles and headers now come with automatically generated anchor links. Just hover over any title and click the 🔗 to get the link!

**Other changes**

- Added `allow-downloads` capability to custom components ([#3040](https://github.com/streamlit/streamlit/issues/3040))
- Fixed markdown tables in dark theme ([#3020](https://github.com/streamlit/streamlit/issues/3020))
- Improved color picker widget in the Custom Theme dialog ([#2970](https://github.com/streamlit/streamlit/issues/2970))

## Version 0.79.0

_Release date: Mar 18, 2021_

**Highlights**

- 🌈 Introducing support for custom themes. Check out our [blog post](http://blog.streamlit.io/introducing-theming/)
- 🌚 This release also introduces dark mode!
- 🛠️ Support for tooltips on all input widgets

**Other changes**

- Fixed bugs regarding file encodings ([#1936](https://github.com/streamlit/streamlit/issues/1936), [#2606](https://github.com/streamlit/streamlit/issues/2606)) and caching functions ([#2728](https://github.com/streamlit/streamlit/issues/2728))

## Version 0.78.0

_Release date: Mar 4, 2021_

**Features**

- If you're in the Streamlit for Teams beta, we made a few updates to how secrets work. Check the beta docs for more info!
- Dataframes now displays timezones for all DateTime and Time columns, and shows the time with the timezone applied, rather than in UTC

**Notable Bug Fixes**

- Various improvement to column alignment in `st.beta_columns`
- Removed the long-deprecated `format` param from `st.image`, and replaced with `output_format`.

## Version 0.77.0

_Release date: Feb 23, 2021_

**Features**

- Added a new config option `client.showErrorDetails` allowing the developer to control the granularity of error messages. This is useful for when you deploy an app, and want to conceal from your users potentially-sensitive information contained in tracebacks.

**Notable bug fixes**

- Fixed [bug](https://github.com/streamlit/streamlit/issues/1957) where `st.image` wasn't rendering certain kinds of SVGs correctly.
- Fixed [regression](https://github.com/streamlit/streamlit/issues/2699) where the current value of an `st.slider` was only shown on hover.

## Version 0.76.0

_Release date: February 4, 2021_

**Notable Changes**

- 🎨 [`st.color_picker`](https://docs.streamlit.io/en/0.76.0/api.html#streamlit.color_picker) is now out of beta. This means the old beta_color_picker function, which was marked as deprecated for the past 3 months, has now been replaced with color_picker.
- 🐍 Display a warning when a Streamlit script is run directly as `python script.py`.
- [`st.image`](https://docs.streamlit.io/en/0.76.0/api.html#streamlit.image)'s `use_column_width` now defaults to an `auto` option which will resize the image to the column width if the image exceeds the column width.
- ✂️ Fixed bugs ([2437](https://github.com/streamlit/streamlit/issues/2437) and [2247](https://github.com/streamlit/streamlit/issues/2247)) with content getting cut off within a [`st.beta_expander`](https://docs.streamlit.io/en/0.76.0/api.html#streamlit.beta_expander)
- 📜 Fixed a [bug](https://github.com/streamlit/streamlit/issues/2543) in [`st.dataframe`](https://docs.streamlit.io/en/0.76.0/api.html#streamlit.dataframe) where the scrollbar overlapped with the contents in the last column.
- 💾 Fixed a [bug](https://github.com/streamlit/streamlit/issues/2561) for [`st.file_uploader`](https://docs.streamlit.io/en/0.76.0/api.html#streamlit.file_uploader) where file data returned was not the most recently uploaded file.
- ➕ Fixed bugs ([2086](https://github.com/streamlit/streamlit/issues/2086) and [2556](https://github.com/streamlit/streamlit/issues/2556)) where some LaTeX commands were not rendering correctly.

## Version 0.75.0

_Release date: January 21, 2021_

**Notable Changes**

- 🕳 [`st.empty`](https://docs.streamlit.io/en/0.75.0/api.html#streamlit.empty)
  previously would clear the component at the end of the script. It has now been
  updated to clear the component instantly.
- 🛹 Previously in wide mode, we had thin margins around the webpage. This has
  now been increased to provide a better visual experience.

## Version 0.74.0

_Release date: January 6, 2021_

**Notable Changes**

- 💾 [`st.file_uploader`](https://docs.streamlit.io/en/0.74.0/api.html#streamlit.file_uploader). has been stabilized and the deprecation warning
  and associated configuration option (`deprecation.showfileUploaderEncoding`) has been removed.
- 📊 [`st.bokeh_chart`](https://docs.streamlit.io/en/0.74.0/api.html#streamlit.bokeh_chart) is no longer duplicated when the page loads.
- 🎈 Fixed page icon to support emojis with variants (i.e. 🤦‍♀️ vs 🤦🏼‍♀️) or dashes (i.e 🌙 - crescent-moon).

## Version 0.73.0

_Release date: December 17, 2020_

**Notable Changes**

- 🐍 Streamlit can now be installed on Python 3.9. Streamlit components are not
  yet compatible with Python 3.9 and must use version 3.8 or earlier.
- 🧱 Streamlit Components now allows same origin, enabling features provided by
  the browser such as a webcam component.
- 🐙 Fix Streamlit sharing deploy experience for users running on Git versions
  2.7.0 or earlier.
- 🧰 Handle unexpected closing of uploaded files for [`st.file_uploader`](https://docs.streamlit.io/en/0.72.0/api.html#streamlit.file_uploader).

## Version 0.72.0

_Release date: December 2, 2020_

**Notable Changes**

- 🌈 Establish a framework for theming and migrate existing components.
- 📱 Improve the sidebar experience for mobile devices.
- 🧰 Update [`st.file_uploader`](https://docs.streamlit.io/en/0.71.0/api.html#streamlit.file_uploader) to reduce reruns.

## Version 0.71.0

_Release date: November 11, 2020_

**Notable Changes**

- 📁 Updated [`st.file_uploader`](https://docs.streamlit.io/en/0.71.0/api.html#streamlit.file_uploader)
  to automatically reset buffer on app reruns.
- 📊 Optimize the default rendering of charts and reduce issues with the initial render.

## Version 0.70.0

_Release date: October 28, 2020_

**Notable Changes**

- 🧪 [`st.set_page_config`](https://docs.streamlit.io/en/0.70.0/api.html#streamlit.set_page_config) and [`st.color_picker`](https://docs.streamlit.io/en/0.70.0/api.html#streamlit.color_picker) have now been moved into the
  Streamlit namespace. These will be removed from beta January 28th, 2021. Learn
  more about our beta process [here](https://docs.streamlit.io/en/0.70.0/api.html#beta-and-experimental-features).
- 📊 Improve display of bar charts for discrete values.

## Version 0.69.0

_Release date: October 15, 2020_

**Highlights:**

- 🎁 Introducing Streamlit sharing, the best way to deploy, manage, and share your public Streamlit apps - for free. Read more about it on our [blog post](http://blog.streamlit.io/introducing-streamlit-sharing/) or sign up [here](https://streamlit.io/sharing)!
- Added `st.experimental_rerun` to programatically re-run your app. Thanks [SimonBiggs](https://github.com/SimonBiggs)!

**Notable Changes**

- 📹 Better support across browsers for start and stop times for st.video.
- 🖼 Bug fix for intermittently failing media files
- 📦 Bug fix for custom components compatibility with Safari. Make sure to upgrade to the latest [streamlit-component-lib](https://www.npmjs.com/package/streamlit-component-lib).

## Version 0.68.0

_Release date: October 8, 2020_

**Highlights:**

- ⌗ Introducing new layout options for Streamlit! Move aside, vertical layout.
  Make a little space for... horizontal layout! Check out our
  [blog post](https://blog.streamlit.io/introducing-new-layout-options-for-streamlit/).
- 💾 File uploader redesigned with new functionality for multiple files uploads
  and better support for working with uploaded files. This may cause breaking
  changes. Please see the new api in our
  [documentation](https://docs.streamlit.io/en/0.68.0/api.html#streamlit.file_uploader)

**Notable Changes**

- 🎈 `st.balloon` has gotten a facelift with nicer balloons and smoother animations.
- 🚨 Breaking Change: Following the deprecation of `st.deck_gl_chart` in
  January 2020, we have now removed the API completely. Please use
  `st.pydeck_chart` instead.
- 🚨 Breaking Change: Following the deprecation of `width` and `height` for
  `st.altair_chart`, `st.graphviz_chart`, `st.plotly_chart`, and
  `st.vega_lite_chart` in January 2020, we have now removed the args completely.
  Please set the width and height in the respective charting library.

## Version 0.67.0

_Release date: September 16, 2020_

**Highlights:**

- 🦷 Streamlit Components can now return bytes to your Streamlit App. To create a
  component that returns bytes, make sure to upgrade to the latest
  [streamlit-component-lib](https://www.npmjs.com/package/streamlit-component-lib).

**Notable Changes**

- 📈 Deprecation warning: Beginning December 1st, 2020 `st.pyplot()` will require a figure to
  be provided. To disable the deprecation warning, please set `deprecation.showPyplotGlobalUse`
  to `False`
- 🎚 `st.multiselect` and `st.select` are now lightning fast when working with large datasets. Thanks [masa3141](https://github.com/masa3141)!

## Version 0.66.0

_Release date: September 1, 2020_

**Highlights:**

- ✏️ `st.write` is now available for use in the sidebar!
- 🎚 A slider for distinct or non-numerical values is now available with `st.select_slider`.
- ⌗ Streamlit Components can now return dataframes to your Streamlit App. Check out our [SelectableDataTable example](https://github.com/streamlit/component-template/tree/master/examples/SelectableDataTable).
- 📦 The Streamlit Components library used in our Streamlit Component template is
  now available as a npm package ([streamlit-component-lib](https://www.npmjs.com/package/streamlit-component-lib)) to simplify future upgrades to the latest version.
  Existing components do not need to migrate.

**Notable Changes**

- 🐼 Support StringDtype from pandas version 1.0.0
- 🧦 Support for running Streamlit on Unix sockets

## Version 0.65.0

_Release date: August 12, 2020_

**Highlights:**

- ⚙️ Ability to set page title, favicon, sidebar state, and wide mode via st.beta_set_page_config(). See our [documentation](https://docs.streamlit.io/en/0.65.0/api.html#streamlit.set_page_config) for details.
- 📝 Add stateful behaviors through the use of query parameters with st.experimental_set_query_params and st.experimental_get_query_params. Thanks [@zhaoooyue](https://github.com/zhaoooyue)!
- 🐼 Improved pandas dataframe support for st.radio, st.selectbox, and st.multiselect.
- 🛑 Break out of your Streamlit app with st.stop.
- 🖼 Inline SVG support for st.image.

**Callouts:**

- 🚨Deprecation Warning: The st.image parameter format has been renamed to output_format.

## Version 0.64.0

_Release date: July 23, 2020_

**Highlights:**

- 📊 Default matplotlib to display charts with a tight layout. To disable this,
  set `bbox_inches` to `None`, inches as a string, or a `Bbox`
- 🗃 Deprecation warning for automatic encoding on `st.file_uploader`
- 🙈 If `gatherUserStats` is `False`, do not even load the Segment library.
  Thanks [@tanmaylaud](https://github.com/tanmaylaud)!

## Version 0.63.0

_Release date: July 13, 2020_

**Highlights:**

- 🧩 **Support for Streamlit Components!!!** See
  [documentation](https://docs.streamlit.io/en/latest/streamlit_components.html) for more info.
- 🕗 Support for datetimes in
  [`st.slider`](https://docs.streamlit.io/en/latest/api.html#streamlit.slider). And, of course, just
  like any other value you use in `st.slider`, you can also pass in two-element lists to get a
  datetime range slider.

## Version 0.62.0

_Release date: June 21, 2020_

**Highlights:**

- 📨 Ability to turn websocket compression on/off via the config option
  `server.enableWebsocketCompression`. This is useful if your server strips HTTP headers and you do
  not have access to change that behavior.
- 🗝️ Out-of-the-box support for CSRF protection using the
  [Cookie-to-header token](https://en.wikipedia.org/wiki/Cross-site_request_forgery#Cookie-to-header_token)
  technique. This means that if you're serving your Streamlit app from multiple replicas you'll need
  to configure them to to use the same cookie secret with the `server.cookieSecret` config option.
  To turn XSRF protection off, set `server.enableXsrfProtection=false`.

**Notable bug fixes:**

- 🖼️ Added a grace period to the image cache expiration logic in order to fix multiple related bugs
  where images sent with `st.image` or `st.pyplot` were sometimes missing.

## Version 0.61.0

_Release date: June 2, 2020_

**Highlights:**

- 📅 Support for date ranges in `st.date_picker`. See
  [docs](https://docs.streamlit.io/en/latest/api.html#streamlit.date_picker)
  for more info, but the TLDR is: just pass a list/tuple as the default date and it will be
  interpreted as a range.
- 🗣️ You can now choose whether `st.echo` prints the code above or below the output of the echoed
  block. To learn more, refer to the `code_location` argument in the
  [docs](https://docs.streamlit.io/en/latest/api.html#streamlit.echo).
- 📦 Improved `@st.cache` support for Keras models and Tensorflow `saved_models`.

## Version 0.60.0

_Release date: May 18, 2020_

**Highlights:**

- ↕️ Ability to set the height of an `st.text_area` with the `height` argument
  (expressed in pixels). See
  [docs](https://docs.streamlit.io/en/latest/api.html#streamlit.text_area) for more.
- 🔡 Ability to set the maximimum number of characters allowed in `st.text_area`
  or `st.text_input`. Check out the `max_chars` argument in the
  [docs](https://docs.streamlit.io/en/latest/api.html#streamlit.text_area).
- 🗺️ Better DeckGL support for the [H3](https://h3geo.org/) geospatial indexing
  system. So now you can use things like `H3HexagonLayer` in
  [`st.pydeck_chart`](https://docs.streamlit.io/en/latest/api.html#streamlit.pydeck_chart).
- 📦 Improved `@st.cache` support for PyTorch TensorBase and Model.

## Version 0.59.0

_Release date: May 05, 2020_

**Highlights:**

- 🎨 New color-picker widget! Use it with
  [`st.beta_color_picker()`](https://docs.streamlit.io/en/0.69.0/api.html#streamlit.beta_color_picker)
- 🧪 Introducing `st.beta_*` and `st.experimental_*` function prefixes, for faster
  Streamlit feature releases. See
  [docs](https://docs.streamlit.io/en/latest/api.html#pre-release-features) for more info.
- 📦 Improved `@st.cache` support for SQL Alchemy objects, CompiledFFI, PyTorch
  Tensors, and `builtins.mappingproxy`.

## Version 0.58.0

_Release date: April 22, 2020_

**Highlights:**

- 💼 Made `st.selectbox` filtering case-insensitive.
- ㈬ Better support for Tensorflow sessions in `@st.cache`.
- 📊 Changed behavior of `st.pyplot` to auto-clear the figure only when using
  the global Matplotlib figure (i.e. only when calling `st.pyplot()` rather
  than `st.pyplot(fig)`).

## Version 0.57.0

_Release date: March 26, 2020_

**Highlights:**

- ⏲️ Ability to set expiration options for `@st.cache`'ed functions by setting
  the `max_entries` and `ttl` arguments. See
  [docs](https://docs.streamlit.io/en/latest/api.html#streamlit.cache).
- 🆙 Improved the machinery behind `st.file_uploader`, so it's much more
  performant now! Also increased the default upload limit to 200MB
  (configurable via `server.max_upload_size`).
- 🔒 The `server.address` config option now _binds_ the server to that address
  for added security.
- 📄 Even more details added to error messages for `@st.cache` for easier
  debugging.

## Version 0.56.0

_Release date: February 15, 2020_

**Highlights:**

- 📄 Improved error messages for st.cache. The errors now also point to the new
  caching docs we just released. Read more
  [here](https://discuss.streamlit.io/t/help-us-stress-test-streamlit-s-latest-caching-update/1944)!

**Breaking changes:**

- 🐍 As [announced last month](https://discuss.streamlit.io/t/streamlit-will-deprecate-python-2-in-february/1656),
  **Streamlit no longer supports Python 2.** To use Streamlit you'll need
  Python 3.5 or above.

## Version 0.55.0

_Release date: February 4, 2020_

**Highlights:**

- 📺 **Ability to record screencasts directly from Streamlit!** This allows
  you to easily record and share explanations about your models, analyses,
  data, etc. Just click ☰ then "Record a screencast". Give it a try!

## Version 0.54.0

_Release date: January 29, 2020_

**Highlights:**

- ⌨️ Support for password fields! Just pass `type="password"` to
  `st.text_input()`.

**Notable fixes:**

- ✳️ Numerous st.cache improvements, including better support for complex objects.
- 🗣️ Fixed cross-talk in sidebar between multiple users.

**Breaking changes:**

- If you're using the SessionState <del>hack</del> Gist, you should re-download it!
  Depending on which hack you're using, here are some links to save you some
  time:
  - [SessionState.py](https://gist.github.com/tvst/036da038ab3e999a64497f42de966a92)
  - [st_state_patch.py](https://gist.github.com/tvst/0899a5cdc9f0467f7622750896e6bd7f)

## Version 0.53.0

_Release date: January 14, 2020_

**Highlights:**

- 🗺️ Support for all DeckGL features! Just use
  [Pydeck](https://deckgl.readthedocs.io/en/latest/) instead of
  [`st.deck_gl_chart`](https://docs.streamlit.io/en/latest/api.html#streamlit.pydeck_chart).
  To do that, simply pass a PyDeck object to
  [`st.pydeck_chart`](https://docs.streamlit.io/en/latest/api.html#streamlit.pydeck_chart),
  [`st.write`](https://docs.streamlit.io/en/latest/api.html#streamlit.write),
  or [magic](https://docs.streamlit.io/en/latest/api.html#magic).

  _Note that as a **preview release** things may change in the near future.
  Looking forward to hearing input from the community before we stabilize the
  API!_

  **The goals is for this to replace `st.deck_gl_chart`,** since it
  is does everything the old API did _and much more!_

- 🆕 Better handling of Streamlit upgrades while developing. We now auto-reload
  the browser tab if the app it is displaying uses a newer version of Streamlit
  than the one the tab is running.

- 👑 New favicon, with our new logo!

**Notable fixes:**

- Magic now works correctly in Python 3.8. It no longer causes
  docstrings to render in your app.

**Breaking changes:**

- Updated how we calculate the default width and height of all chart types.
  We now leave chart sizing up to your charting library itself, so please refer
  to the library's documentation.

  As a result, the `width` and `height` arguments have been deprecated
  from most chart commands, and `use_container_width` has been introduced
  everywhere to allow you to make charts fill as much horizontal space as
  possible (this used to be the default).

## Version 0.52.0

_Release date: December 20, 2019_

**Highlights:**

- 📤 Preview release of the file uploader widget. To try it out just call
  [`st.file_uploader`](https://docs.streamlit.io/en/latest/api.html#streamlit.file_uploader)!

  _Note that as a **preview release** things may change in the near future.
  Looking forward to hearing input from the community before we stabilize the
  API!_

- 👋 Support for [emoji codes](https://www.webfx.com/tools/emoji-cheat-sheet/) in
  `st.write` and `st.markdown`! Try it out with `st.write("Hello :wave:")`.

**Breaking changes:**

- 🧹 `st.pyplot` now clears figures by default, since that's what you want 99% of
  the time. This allows you to create two or more Matplotlib charts without
  having to call
  [`pyplot.clf`](https://matplotlib.org/3.1.1/api/_as_gen/matplotlib.pyplot.clf.html)
  every time. If you want to turn this behavior off, use
  [`st.pyplot(clear_figure=False)`](https://docs.streamlit.io/en/latest/api.html#streamlit.pyplot)
- 📣 `st.cache` no longer checks for input mutations. This is the first change
  of our ongoing effort to simplify the caching system and prepare Streamlit
  for the launch of other caching primitives like Session State!

## Version 0.51.0

_Release date: November 30, 2019_

**Highlights:**

- 🐕 You can now tweak the behavior of the file watcher with the config option `server.fileWatcherType`. Use it to switch between:
  - `auto` (default) : Streamlit will attempt to use the watchdog module, and
    falls back to polling if watchdog is not available.
  - `watchdog` : Force Streamlit to use the watchdog module.
  - `poll` : Force Streamlit to always use polling.
  - `none` : Streamlit will not watch files.

**Notable bug fixes:**

- Fix the "keyPrefix" option in static report sharing [#724](https://github.com/streamlit/streamlit/pull/724)
- Add support for getColorX and getTargetColorX to DeckGL Chart [#718](https://github.com/streamlit/streamlit/pull/718)
- Fixing Tornado on Windows + Python 3.8 [#682](https://github.com/streamlit/streamlit/pull/682)
- Fall back on webbrowser if xdg-open is not installed on Linux [#701](https://github.com/streamlit/streamlit/pull/701)
- Fixing number input spin buttons for Firefox [#683](https://github.com/streamlit/streamlit/pull/683)
- Fixing CTRL+ENTER on Windows [#699](https://github.com/streamlit/streamlit/pull/699)
- Do not automatically create credential file when in headless mode [#467](https://github.com/streamlit/streamlit/pull/467)

## Version 0.50.1

_Release date: November 10, 2019_

**Highlights:**

- 👩‍🎓 SymPy support and ability to draw mathematical expressions using LaTeX! See
  [`st.latex`](api.html#streamlit.latex),
  [`st.markdown`](api.html#streamlit.markdown),
  and
  [`st.write`](api.html#streamlit.write).
- 🌄 You can now set config options using environment variables. For example,
  `export STREAMLIT_SERVER_PORT=9876`.
- 🐱 Ability to call `streamlit run` directly with Github and Gist URLs. No
  need to grab the "raw" URL first!
- 📃 Cleaner exception stack traces. We now remove all Streamlit-specific code
  from stack traces originating from the user's app.

## Version 0.49.0

_Release date: October 23, 2019_

**Highlights:**

- 💯 New input widget for entering numbers with the keyboard: `st.number_input()`
- 📺 Audio/video improvements: ability to load from a URL, to embed YouTube
  videos, and to set the start position.
- 🤝 You can now (once again) share static snapshots of your apps to S3! See
  the S3 section of `streamlit config show` to set it up. Then share from
  top-right menu.
- ⚙️ Use `server.baseUrlPath` config option to set Streamlit's URL to something
  like `http://domain.com/customPath`.

**Notable bug fixes:**

- Fixes numerous Windows bugs, including [Issues
  #339](https://github.com/streamlit/streamlit/issues/399) and
  [#401](https://github.com/streamlit/streamlit/issues/301).

## Version 0.48.0

_Release date: October 12, 2019_

**Highlights:**

- 🔧 Ability to set config options as command line flags or in a local config file.
- ↕️ You can now maximize charts and images!
- ⚡ Streamlit is now much faster when writing data in quick succession to your app.
- ✳️ Ability to blacklist folder globs from "run on save" and `@st.cache` hashing.
- 🎛️ Improved handling of widget state when Python file is modified.
- 🙈 Improved HTML support in `st.write` and `st.markdown`. HTML is still unsafe, though!

**Notable bug fixes:**

- Fixes `@st.cache` bug related to having your Python environment on current
  working directory. [Issue #242](https://github.com/streamlit/streamlit/issues/242)
- Fixes loading of root url `/` on Windows. [Issue #244](https://github.com/streamlit/streamlit/issues/244)

## Version 0.47.0

_Release date: October 1, 2019_

**Highlights:**

- 🌄 New hello.py showing off 4 glorious Streamlit apps. Try it out!
- 🔄 Streamlit now automatically selects an unused port when 8501 is already in use.
- 🎁 Sidebar support is now out of beta! Just start any command with `st.sidebar.` instead of `st.`
- ⚡ Performance improvements: we added a cache to our websocket layer so we no longer re-send data to the browser when it hasn't changed between runs
- 📈 Our "native" charts `st.line_chart`, `st.area_chart` and `st.bar_chart` now use Altair behind the scenes
- 🔫 Improved widgets: custom st.slider labels; default values in multiselect
- 🕵️‍♀️ The filesystem watcher now ignores hidden folders and virtual environments
- 💅 Plus lots of polish around caching and widget state management

**Breaking change:**

- 🛡️ We have temporarily disabled support for sharing static "snapshots" of Streamlit apps. Now that we're no longer in a limited-access beta, we need to make sure sharing is well thought through and abides by laws like the DMCA. But we're working on a solution!

## Version 0.46.0

_Release date: September 19, 2019_

**Highlights:**

- ✨ Magic commands! Use `st.write` without typing `st.write`. See
  https://docs.streamlit.io/en/latest/api.html#magic-commands
- 🎛️ New `st.multiselect` widget.
- 🐍 Fixed numerous install issues so now you can use `pip install streamlit`
  even in Conda! We've therefore deactivated our Conda repo.
- 🐞 Multiple bug fixes and additional polish in preparation for our launch!

**Breaking change:**

- 🛡️ HTML tags are now blacklisted in `st.write`/`st.markdown` by default. More
  information and a temporary work-around at:
  https://github.com/streamlit/streamlit/issues/152

## Version 0.45.0

_Release date: August 28, 2019_

**Highlights:**

- 😱 Experimental support for _sidebar_! Let us know if you want to be a beta
  tester.
- 🎁 Completely redesigned `st.cache`! Much more performant, has a cleaner API,
  support for caching functions called by `@st.cached` functions,
  user-friendly error messages, and much more!
- 🖼️ Lightning fast `st.image`, ability to choose between JPEG and PNG
  compression, and between RGB and BGR (for OpenCV).
- 💡 Smarter API for `st.slider`, `st.selectbox`, and `st.radio`.
- 🤖 Automatically fixes the Matplotlib backend -- no need to edit .matplotlibrc

## Version 0.44.0

_Release date: July 28, 2019_

**Highlights:**

- ⚡ Lightning-fast reconnect when you do a ctrl-c/rerun on your Streamlit code
- 📣 Useful error messages when the connection fails
- 💎 Fixed multiple bugs and improved polish of our newly-released interactive widgets

## Version 0.43.0

_Release date: July 9, 2019_

**Highlights:**

- ⚡ Support for interactive widgets! 🎈🎉

## Version 0.42.0

_Release date: July 1, 2019_

**Highlights:**

- 💾 Ability to save Vega-Lite and Altair charts to SVG or PNG
- 🐇 We now cache JS files in your browser for faster loading
- ⛔ Improvements to error-handling inside Streamlit apps

## Version 0.41.0

_Release date: June 24, 2019_

**Highlights:**

- 📈 Greatly improved our support for named datasets in Vega-Lite and Altair
- 🙄 Added ability to ignore certain folders when watching for file changes. See the `server.folderWatchBlacklist` config option.
- ☔ More robust against syntax errors on the user's script and imported modules

## Version 0.40.0

_Release date: June 10, 2019_

**Highlights:**

- Streamlit is more than 10x faster. Just save and watch your analyses update instantly.
- We changed how you run Streamlit apps:
  `$ streamlit run your_script.py [script args]`
- Unlike the previous versions of Streamlit, `streamlit run [script] [script args]` creates a server (now you don't need to worry if the proxy is up). To kill the server, all you need to do is hit **Ctrl+c**.

**Why is this so much faster?**

Now, Streamlit keeps a single Python session running until you kill the server. This means that Streamlit can re-run your code without kicking off a new process; imported libraries are cached to memory. An added bonus is that `st.cache` now caches to memory instead of to disk.

**What happens if I run Streamlit the old way?**

If you run `$ python your_script.py` the script will execute from top to bottom, but won't produce a Streamlit app.

**What are the limitations of the new architecture?**

- To switch Streamlit apps, first you have to kill the Streamlit server with **Ctrl-c**. Then, you can use `streamlit run` to generate the next app.
- Streamlit only works when used inside Python files, not interactively from the Python REPL.

**What else do I need to know?**

- The strings we print to the command line when **liveSave** is on have been cleaned up. You may need to adjust any RegEx that depends on those.
- A number of config options have been renamed:

  ```eval_rst
  .. csv-table::
     :header: "Old config", "New config"
     :align: left

     "proxy.isRemote", "server.headless"
     "proxy.liveSave", "server.liveSave"
     "proxy.runOnSave, proxy.watchFileSystem", "server.runOnSave"
     "proxy.enableCORS", "server.enableCORS"
     "proxy.port", "server.port"
     "browser.proxyAddress", "browser.serverAddress"
     "browser.proxyPort", "browser.serverPort"
     "client.waitForProxySecs", "n/a"
     "client.throttleSecs", "n/a"
     "client.tryToOutliveProxy", "n/a"
     "client.proxyAddress", "n/a"
     "client.proxyPort", "n/a"
     "proxy.autoCloseDelaySecs", "n/a"
     "proxy.reportExpirationSecs","n/a"
  ```

**What if something breaks?**

If the new Streamlit isn't working, please let us know by Slack or email. You can downgrade at any time with these commands:

```bash
$ pip install --upgrade streamlit==0.37
```

```bash
$ conda install streamlit=0.37
```

**What's next?**

Thank you for staying with us on this journey! This version of Streamlit lays the foundation for interactive widgets, a new feature of Streamlit we're really excited to share with you in the next few months.

## Version 0.36.0

_Release date: May 03, 2019_

**Highlights**

- 🚣‍♀️ `st.progress()` now also accepts floats from 0.0–1.0
- 🤯 Improved rendering of long headers in DataFrames
- 🔐 Shared apps now default to HTTPS

## Version 0.35.0

_Release date: April 26, 2019_

**Highlights**

- 📷 Bokeh support! Check out docs for `st.bokeh_chart`
- ⚡️ Improved the size and load time of saved apps
- ⚾️ Implemented better error-catching throughout the codebase<|MERGE_RESOLUTION|>--- conflicted
+++ resolved
@@ -16,8 +16,6 @@
       $ pip install --upgrade streamlit
 ```
 
-<<<<<<< HEAD
-=======
 ## Version 0.83.0
 
 _Release date: Jun 17, 2021_
@@ -34,7 +32,6 @@
 
 - Fixed bugs regarding file encodings ([#3320](https://github.com/streamlit/streamlit/issues/3220), [#3108](https://github.com/streamlit/streamlit/issues/3108), [#2731](https://github.com/streamlit/streamlit/issues/2731))
 
->>>>>>> 13903560
 ## Version 0.82.0
 
 _Release date: May 13, 2021_
