{
  "name": "streamlit-browser",
<<<<<<< HEAD
  "version": "0.40.1",
=======
  "version": "0.41.0",
>>>>>>> 2a149b42
  "private": true,
  "homepage": ".",
  "scripts": {
    "start": "craco start",
    "build": "./scripts/preload.sh && craco build",
    "test": "craco test --env=jsdom",
    "cy:open": "unset NODE_OPTIONS && cypress open",
    "cy:run": "unset NODE_OPTIONS && cypress run",
    "typecheck": "tsc --noEmit"
  },
  "dependencies": {
    "aws-sdk": "^2.473.0",
    "bokehjs": "^1.2.0",
    "bootstrap": "^4.3.1",
    "camelcase": "^5.2.0",
    "d3": "^5.9.2",
    "d3-graphviz": "^2.6.1",
    "deck.gl": "^7.1.3",
    "immutable": "^4.0.0-rc.12",
    "leaflet": "^1.3.4",
    "mapbox-gl": "^1.0.0",
    "mixpanel-browser": "^2.29.0",
    "moment": "^2.22.2",
    "moment-duration-format": "^2.3.2",
    "node-sass": "^4.12.0",
    "numeral": "^2.0.6",
    "plotly.js": "^1.48.2",
    "prismjs": "^1.15.0",
    "prop-types": "^15.7.2",
    "protobufjs": "^6.8.8",
    "react": "^16.8.6",
    "react-copy-to-clipboard": "^5.0.1",
    "react-dom": "^16.8.4",
    "react-google-login": "^5.0.4",
    "react-hotkeys": "^1.1.4",
    "react-json-view": "^1.19.1",
    "react-keyboard-shortcuts": "^1.1.3",
    "react-leaflet": "^2.4.0",
    "react-map-gl": "^5.0.3",
    "react-markdown": "^4.0.6",
    "react-plotly.js": "^2.3.0",
    "react-transition-group": "^4.1.0",
    "react-virtualized": "^9.21.0",
    "reactstrap": "^8.0.0",
    "recharts": "^1.6.2",
    "typed-signals": "^1.0.5",
    "vega": "^5.4.0",
    "vega-lite": "^3.3.0",
    "vega-tooltip": "^0.17.0"
  },
  "devDependencies": {
    "@craco/craco": "^5.2.1",
    "@types/d3": "^5.7.2",
    "@types/d3-graphviz": "^2.6.2",
    "@types/jest": "^24.0.11",
    "@types/mixpanel-browser": "^2.23.1",
    "@types/node": "^12.0.8",
    "@types/plotly.js": "^1.44.8",
    "@types/prismjs": "^1.16.0",
    "@types/react": "^16.8.19",
    "@types/react-copy-to-clipboard": "^4.2.6",
    "@types/react-dom": "^16.8.4",
    "@types/react-plotly.js": "^2.2.2",
    "@types/react-transition-group": "^2.9.2",
    "@types/react-virtualized": "^9.21.2",
    "@types/reactstrap": "^8.0.1",
    "@types/recharts": "^1.1.16",
    "@typescript-eslint/eslint-plugin": "^1.10.2",
    "@typescript-eslint/parser": "^1.10.2",
    "cypress": "^3.3.1",
    "cypress-image-snapshot": "^3.1.1",
    "eslint-config-fbjs": "^3.1.0",
    "eslint-plugin-babel": "^5.3.0",
    "eslint-plugin-import": "^2.17.3",
    "eslint-plugin-jsx-a11y": "^6.2.1",
    "eslint-plugin-react": "^7.12.4",
    "eslint-plugin-relay": "^1.0.0",
    "react-scripts": "^3.0.1",
    "typescript": "^3.5.1"
  },
  "browserslist": [
    ">0.2%",
    "not dead",
    "not ie <= 11",
    "not op_mini all"
  ]
}<|MERGE_RESOLUTION|>--- conflicted
+++ resolved
@@ -1,10 +1,6 @@
 {
   "name": "streamlit-browser",
-<<<<<<< HEAD
-  "version": "0.40.1",
-=======
   "version": "0.41.0",
->>>>>>> 2a149b42
   "private": true,
   "homepage": ".",
   "scripts": {
