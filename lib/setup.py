import setuptools

from pipenv.project import Project
from pipenv.utils import convert_deps_to_pip

pfile = Project(chdir=False).parsed_pipfile
requirements = convert_deps_to_pip(pfile['packages'], r=False)

def readme():
    with open('README.md') as f:
        return f.read()

setuptools.setup(
    name='streamlit',
<<<<<<< HEAD
    version='0.27.0',  # PEP-440
=======
    version='0.28.0',  # PEP-440
>>>>>>> fa88ee2c
    description='Streaming Data Science',
    long_description=readme(),
    url='https://github.com/treuille/streamlet-cloud',
    author='Adrien Treuille',
    author_email='adrien.g.treuille@gmail.com',
    license='MIT',

    packages = setuptools.find_packages(exclude=['tests', 'tests.*']),

    # Requirements
    install_requires = requirements,

    zip_safe = False,  # install source files not egg
    include_package_data = True,  # copy html and friends

    entry_points = {
        'console_scripts': [
            'streamlit = streamlit.__main__:main',
        ],
    },
)<|MERGE_RESOLUTION|>--- conflicted
+++ resolved
@@ -12,11 +12,7 @@
 
 setuptools.setup(
     name='streamlit',
-<<<<<<< HEAD
-    version='0.27.0',  # PEP-440
-=======
     version='0.28.0',  # PEP-440
->>>>>>> fa88ee2c
     description='Streaming Data Science',
     long_description=readme(),
     url='https://github.com/treuille/streamlet-cloud',
