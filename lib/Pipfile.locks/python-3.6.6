--- conflicted
+++ resolved
@@ -48,28 +48,8 @@
         },
         "boto3": {
             "hashes": [
-<<<<<<< HEAD
-<<<<<<< HEAD
-                "sha256:883f7143bcb081a834f7c09659524059b66745ea043fffd40420e88ef0143feb",
-                "sha256:9c789a775f0499743b083ffd63e0e87dae9a727511bb37f2529da52ccd25a360"
-            ],
-            "index": "pypi",
-            "version": "==1.9.134"
-        },
-        "botocore": {
-            "hashes": [
-                "sha256:5c4d9ea1b0fbb1dc98b6a06ed8780096fca981a1c3599bf8f03f338e6aa389ae",
-                "sha256:c59a74539eb081f4b3a307fc5c3d69d8459e30bfaf4b94aa78e74a9a05583764"
-            ],
-            "index": "pypi",
-            "version": "==1.12.134"
-=======
-                "sha256:882cc4869b47b51dae4b4a900769e72171ff00e0b6bca644b2d7a7ad7378f324",
-                "sha256:cd503a7e7a04f1c14d2801f9727159dfa88c393b4004e98940fa4aa205d920c8"
-=======
                 "sha256:bc6635529f85cf130813fda973a2a5240f54532c7e284b04f215dcee9721bbb8",
                 "sha256:d60329ff211a496016c334dbecf7ab70500b19aee013d2435b4f30d9e0a84ca1"
->>>>>>> 3912c4c0
             ],
             "index": "pypi",
             "version": "==1.9.146"
@@ -80,12 +60,7 @@
                 "sha256:19d9d56fcf4f16ffea8a929bbf3c72db3458b6c1f306c04031f3166759cd62ac"
             ],
             "index": "pypi",
-<<<<<<< HEAD
-            "version": "==1.12.137"
->>>>>>> release
-=======
             "version": "==1.12.146"
->>>>>>> 3912c4c0
         },
         "click": {
             "hashes": [
